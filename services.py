import asyncio
import re
import time
import json
import logging
from datetime import datetime, timezone
from typing import Dict, Any, Optional
from schemas import AuthRequest, AuthResponse
from pydantic import ValidationError
from crud import (
    enrich_session_with_login,
    find_login_by_session,
    process_traffic_data,
    save_session_to_redis,
    delete_session_from_redis,
)
from schemas import AccountingData, AccountingResponse, SessionData, TrafficData
from redis_client import get_redis
from rabbitmq_client import rmq_send_message
from utils import now_str

from config import (
    RADIUS_SESSION_PREFIX,
    AMQP_SESSION_QUEUE,
    AMQP_TRAFFIC_QUEUE,
)
import metrics

logger = logging.getLogger(__name__)


async def get_session_from_redis(redis_key: str) -> Optional[SessionData]:
    """
    Получение сессии из Redis и преобразование в модель RedisSessionData.
    """
    redis = await get_redis()
    try:
        session_data = await redis.execute_command("JSON.GET", redis_key)
        if not session_data:
            logger.debug(f"No session data found for key: {redis_key}")
            return None

        parsed_data = json.loads(session_data)
        session = SessionData(**parsed_data)
        logger.debug(f"Successfully retrieved session for key: {redis_key}")
        return session

    except json.JSONDecodeError as e:
        logger.error(f"Failed to parse JSON for key {redis_key}: {e}")
        return None
    except ValidationError as e:
        logger.error(f"Invalid session data for key {redis_key}: {e}")
        return None
    except Exception as e:
        logger.error(f"Failed to get session from Redis for key {redis_key}: {e}")
        return None


async def send_coa_session_kill(session_req) -> bool:
    """Отправка команды на убийство сессии через CoA"""
    ...


async def send_coa_session_set(session_req, attributes: Dict[str, Any]) -> bool:
    """Отправка команды на обновление атрибутов сессии через CoA"""
    ...


async def process_accounting(data: AccountingData) -> AccountingResponse:
    """Основная функция обработки аккаунтинга"""
    start_time = time.time()
    status = "success"

    try:
        session_req = data
        packet_type = session_req.Acct_Status_Type
        session_unique_id = session_req.Acct_Unique_Session_Id
        event_time = session_req.Event_Timestamp
        event_timestamp = int(
            session_req.Event_Timestamp.astimezone(timezone.utc).timestamp()
        )

        logger.info(
            f"Обработка аккаунтинга: {packet_type} для сессии {session_unique_id}"
        )

        # Записываем метрики
        metrics.record_packet("accounting", "received", packet_type)
        metrics.record_accounting_packet(packet_type, "UNKNOWN")

        # Получаем активную сессию из Redis
        redis_key = f"{RADIUS_SESSION_PREFIX}{session_unique_id}"
        session_stored = await get_session_from_redis(redis_key)

        # Ищем логин
        login = await find_login_by_session(session_req)

        # Добавляем данные логина в данные сессии
        session_req = await enrich_session_with_login(session_req, login)

        service = session_req.ERX_Service_Session
        is_service_session = bool(service)

        # Обработка сервисной сессии
        if service and login:
            timeto = getattr(
                getattr(getattr(login, "servicecats", None), "internet", None),
                "timeto",
                None,
            )
            speed = getattr(
                getattr(getattr(login, "servicecats", None), "internet", None),
                "speed",
                None,
            )

            # Проверяем текущее время для сравнения со сроком действия услуги
            now_timestamp = datetime.now(tz=timezone.utc).timestamp()
            service_should_be_blocked = False

            if timeto is not None:
                try:
                    timeto_float = float(timeto)
                    service_should_be_blocked = timeto_float < now_timestamp
                except (ValueError, TypeError) as e:
                    logger.error(f"Invalid timeto value: {timeto}, error: {e}")

            # Анализируем состояние с роутера
            router_says_blocked = "NOINET-NOMONEY" in service

            # Сравниваем состояние с роутера с ожидаемым состоянием
            if router_says_blocked and service_should_be_blocked:
                logger.debug(
                    f"Сервис корректно заблокирован для логина {getattr(login, 'login', 'unknown')}"
                )
            elif router_says_blocked and not service_should_be_blocked:
                # Роутер заблокировал, но услуга должна работать - разблокируем
                logger.warning(
                    f"Роутер неправильно заблокировал услугу для логина {getattr(login, 'login', 'unknown')}, разблокировка"
                )

                # Устанавливаем правильную скорость
                if speed:
                    expected_speed_mb = float(speed) * 1.1
                    coa_attributes = {
                        "ERX-Cos-Shaping-Rate": int(expected_speed_mb * 1000)
                    }
                    await send_coa_session_set(session_req, coa_attributes)

                    return AccountingResponse(
                        action="update",
                        reason="router incorrectly blocked service, unblocked",
                        coa_attributes=coa_attributes,
                        session_id=session_unique_id,
                    )
            elif not router_says_blocked and service_should_be_blocked:
                # Роутер не заблокировал, но услуга должна быть заблокирована - блокируем
                logger.warning(
                    f"Услуга {getattr(login, 'login', 'unknown')} должна быть заблокирована, но роутер этого не сделал"
                )
                await send_coa_session_kill(session_req)

                return AccountingResponse(
                    action="kill",
                    reason="service expired",
                    session_id=session_unique_id,
                )
            else:
                # Роутер не заблокировал и услуга не должна быть заблокирована - проверяем скорость
                match = re.search(r"\(([\d.]+k)\)", service)
                if match:
                    service_speed_mb = (
                        float(match.group(1).replace("k", "")) / 1000
                    )  # k -> Mb
                    expected_speed_mb = float(speed) * 1.1 if speed else 0
                    if abs(service_speed_mb - expected_speed_mb) >= 0.01:
                        logger.warning(
                            f"Неправильная скорость: Ожидалось {expected_speed_mb} Mb, получено {service_speed_mb} Mb"
                        )
                        # Обновляем параметры сессии
                        coa_attributes = {
                            "ERX-Cos-Shaping-Rate": int(expected_speed_mb * 1000)
                        }
                        await send_coa_session_set(session_req, coa_attributes)

                        return AccountingResponse(
                            action="update",
                            reason="speed mismatch corrected",
                            coa_attributes=coa_attributes,
                            session_id=session_unique_id,
                        )

        # Проверка смены логина
        if (
            session_stored
            and login
            and hasattr(login, "login")
            and session_stored.login != login.login
        ):
            logger.info(
                f"Логин изменился с {session_stored.login} "
                f"на {login.login}, убиваем сессию"
            )
            await send_coa_session_kill(session_stored.model_dump(by_alias=True))

        # Соединяем счетчики
        session_req = await process_traffic_data(session_req)

        if session_stored:
            logger.info("Обогащение существующей сессии новыми данными")
            session_stored_dict = session_stored.model_dump(by_alias=True)
            session_req_dict = session_req.model_dump(by_alias=True)
            session_stored_dict.update(session_req_dict)
            session_new = SessionData(**session_stored_dict)
        else:
            logger.info("Создание новой сессии из входящих данных")
            session_new = SessionData(**session_req.model_dump(by_alias=True))

        # Обработка по типу пакета
        # Если пакет типа Start, создаем новую сессию
        if packet_type == "Start":
            logger.info("Обработка пакета START")
            session_new.Acct_Start_Time = event_time
            session_new.Acct_Update_Time = event_time
            session_new.Acct_Session_Time = 0
            session_new.Acct_Stop_Time = None

            await asyncio.gather(
                save_session_to_redis(session_new, redis_key),
                ch_save_session(session_new),
            )

        # Если пакет типа Interim-Update
        elif packet_type == "Interim-Update":
            # Если сессия уже существует, обновляем ее

            tasks = []
            if session_stored:
                logger.info("Обработка Interim-Update для существующей сессии")
                session_new.Acct_Update_Time = event_time
                tasks.append(ch_save_traffic(session_new, session_stored))
            # Если сессия не существует, создаем новую
            else:
                logger.warning("Interim-Update без активной сессии, создаем новую")
                session_new.Acct_Start_Time = datetime.fromtimestamp(
                    event_timestamp - session_new.Acct_Session_Time, tz=timezone.utc
                )
                session_new.Acct_Update_Time = event_time
                tasks.append(ch_save_traffic(session_new, None))

            if not is_service_session:
                tasks.append(save_session_to_redis(session_new, redis_key))
            tasks.append(ch_save_session(session_new))
            await asyncio.gather(*tasks)

        # Если пакет типа Stop, завершаем сессию
        elif packet_type == "Stop":
            logger.info("Обработка пакета STOP")
            session_new.Acct_Stop_Time = event_time
            session_new.Acct_Update_Time = event_time

            if not session_stored:
                session_new.Acct_Start_Time = datetime.fromtimestamp(
                    event_timestamp - session_new.Acct_Session_Time, tz=timezone.utc
                )
            else:
                session_new.Acct_Start_Time = session_stored.Acct_Start_Time

            await asyncio.gather(
                ch_save_session(session_new, stoptime=True),
                ch_save_traffic(
                    session_new,
                    session_stored if session_stored else None,
                ),
                delete_session_from_redis(redis_key)
                if session_stored
                else asyncio.sleep(0),
            )

        else:
            logger.error(f"Неизвестный тип пакета: {packet_type}")
            return AccountingResponse(
                action="log",
                reason=f"Неизвестный тип пакета: {packet_type}",
                status="error",
            )

        logger.info(f"Успешный аккаунтинг: {packet_type}")
        return AccountingResponse(
            action="noop", reason="processed successfully", session_id=session_unique_id
        )

    except Exception as e:
        status = "error"
        logger.error(f"Ошибка при обработке аккаунтинга: {e}", exc_info=True)
        metrics.record_error("accounting_exception", "accounting")
        return AccountingResponse(
            action="log", reason=f"Ошибка обработки: {str(e)}", status="error"
        )
    finally:
        exec_time = time.time() - start_time
        metrics.record_operation_duration("accounting", exec_time, status)
        logger.debug(f"Аккаунтинг занял {exec_time:.3f}s, статус: {status}")


<<<<<<< HEAD
async def auth(data: AccountingData) -> Dict:
=======
async def auth(data: AuthRequest) -> Dict:
>>>>>>> 66639a0f
    """Авторизация пользователя"""
    start_time = time.time()
    status = "success"

    try:
        logger.info(f"Попытка авторизации: {data}")
        # Пример: получаем пароль из запроса

        login = await find_login_by_session(data)
        logger.debug(f"Логин: {login}")

        # Договор найден, авторизуем
        if login:
            # PPPoE
            if data.Framed_Protocol == "PPP":
                return {"reply:Reply-Message": {"value": "Session type is PPPoE"}}
            return {}
        # Договор не найден, сессия не авторизована
        else:
            return {}

        if data.get("Framed-Protocol") == "PPP":
            return {
                "control:Cleartext-Password": {"value": ["80369615"]},
                #                "control:Auth-Type": {"value": ["Accept"]},
                "reply:Reply-Message": {"value": ["Hello bob"]},
                "reply:Framed-Pool": {"value": "pool-testing"},
            }
        else:
            return {
                "control:Cleartext-Password": {"value": ["bye"]},
                "control:Auth-Type": {"value": ["Accept"]},
                "reply:Reply-Message": {"value": ["Hello bob"]},
            }
    finally:
        exec_time = time.time() - start_time
        metrics.record_operation_duration("auth", exec_time, status)


async def ch_save_session(session_data: SessionData, stoptime: bool = False) -> bool:
    """Сохранение сессии в ClickHouse через RabbitMQ"""
    start_time = time.time()
    status = "success"
    logger.info(
        f"Сохранение сессии в ClickHouse: {session_data.Acct_Unique_Session_Id}"
    )

    try:
        # Убеждаемся что все времена в UTC формате
        if session_data.Event_Timestamp:
            # Приводим к UTC если нужно
            if session_data.Event_Timestamp.tzinfo is None:
                session_data.Event_Timestamp = session_data.Event_Timestamp.replace(
                    tzinfo=timezone.utc
                )
            else:
                session_data.Event_Timestamp = session_data.Event_Timestamp.astimezone(
                    timezone.utc
                )

        # Устанавливаем Acct_Update_Time если он еще не установлен
        if not session_data.Acct_Update_Time:
            session_data.Acct_Update_Time = (
                session_data.Event_Timestamp or datetime.now(tz=timezone.utc)
            )

        # Приводим Acct_Update_Time к UTC
        if session_data.Acct_Update_Time.tzinfo is None:
            session_data.Acct_Update_Time = session_data.Acct_Update_Time.replace(
                tzinfo=timezone.utc
            )
        else:
            session_data.Acct_Update_Time = session_data.Acct_Update_Time.astimezone(
                timezone.utc
            )

        # Приводим Acct_Start_Time к UTC если он есть
        if session_data.Acct_Start_Time:
            if session_data.Acct_Start_Time.tzinfo is None:
                session_data.Acct_Start_Time = session_data.Acct_Start_Time.replace(
                    tzinfo=timezone.utc
                )
            else:
                session_data.Acct_Start_Time = session_data.Acct_Start_Time.astimezone(
                    timezone.utc
                )

        # Обрабатываем Acct_Stop_Time
        if stoptime:
            if not session_data.Acct_Stop_Time:
                session_data.Acct_Stop_Time = (
                    session_data.Event_Timestamp or datetime.now(tz=timezone.utc)
                )
            # Приводим к UTC
            if session_data.Acct_Stop_Time.tzinfo is None:
                session_data.Acct_Stop_Time = session_data.Acct_Stop_Time.replace(
                    tzinfo=timezone.utc
                )
            else:
                session_data.Acct_Stop_Time = session_data.Acct_Stop_Time.astimezone(
                    timezone.utc
                )
            logger.debug(
                f"Сессия будет остановлена: {session_data.Acct_Unique_Session_Id}"
            )
        else:
            # Активная сессия, не заполняем Stop-Time
            logger.debug("Активная сессия, Acct-Stop-Time будет пустым")
            session_data.Acct_Stop_Time = None

        result = await rmq_send_message(AMQP_SESSION_QUEUE, session_data)
        if result:
            logger.info(
                f"Сессия отправлена в очередь session_queue: {session_data.Acct_Unique_Session_Id}"
            )
        return result
    except Exception as e:
        status = "error"
        logger.error(
            f"Ошибка при сохранении сессии {session_data.Acct_Unique_Session_Id}: {e}"
        )
        metrics.record_error("clickhouse_save_session_error", "ch_save_session")
        return False
    finally:
        exec_time = time.time() - start_time
        metrics.record_operation_duration("ch_save_session", exec_time, status)


async def ch_save_traffic(
    session_new: SessionData, session_stored: Optional[SessionData] = None
) -> bool:
    """Сохранение трафика в ClickHouse через RabbitMQ"""
    start_time = time.time()
    status = "success"

    try:
        # Определяем поля трафика и их алиасы
        traffic_fields = [
            ("Acct_Input_Octets", "Acct-Input-Octets"),
            ("Acct_Output_Octets", "Acct-Output-Octets"),
            ("Acct_Input_Packets", "Acct-Input-Packets"),
            ("Acct_Output_Packets", "Acct-Output-Packets"),
            ("ERX_IPv6_Acct_Input_Octets", "ERX-IPv6-Acct-Input-Octets"),
            ("ERX_IPv6_Acct_Output_Octets", "ERX-IPv6-Acct-Output-Octets"),
            ("ERX_IPv6_Acct_Input_Packets", "ERX-IPv6-Acct-Input-Packets"),
            ("ERX_IPv6_Acct_Output_Packets", "ERX-IPv6-Acct-Output-Packets"),
        ]

        # Базовые данные с алиасами
        traffic_data: Dict[str, Any] = {
            "Acct-Unique-Session-Id": session_new.Acct_Unique_Session_Id,
            "login": session_new.login,
            "timestamp": now_str(),
        }

        # Добавляем трафик (дельта или полный) с алиасами
        negative_deltas = []
        for field, alias in traffic_fields:
            new_val = getattr(session_new, field, 0) or 0

            if session_stored:
                stored_val = getattr(session_stored, field, 0) or 0
                delta = new_val - stored_val
                if delta < 0:
                    negative_deltas.append(
                        f"{field}: {stored_val} -> {new_val}, Δ={delta}"
                    )
                    delta = 0
                traffic_data[alias] = delta
            else:
                traffic_data[alias] = new_val

        if negative_deltas:
            logger.error(
                f"Отрицательная дельта трафика для {session_new.Acct_Unique_Session_Id}: "
                f"; ".join(negative_deltas)
            )

        traffic_model = TrafficData(**traffic_data)

        # Отправляем в RabbitMQ
        result = await rmq_send_message(AMQP_TRAFFIC_QUEUE, traffic_model)

        if result:
            action = "дельта" if session_stored else "полный"
            logger.info(
                f"Трафик ({action}) отправлен в очередь: {session_new.Acct_Unique_Session_Id}"
            )

        return result

    except Exception as e:
        status = "error"
        logger.error(
            f"Ошибка сохранения трафика для {session_new.Acct_Unique_Session_Id}: {e}"
        )
        metrics.record_error("clickhouse_save_traffic_error", "ch_save_traffic")
        return False
    finally:
        exec_time = time.time() - start_time
        metrics.record_operation_duration("ch_save_traffic", exec_time, status)<|MERGE_RESOLUTION|>--- conflicted
+++ resolved
@@ -303,11 +303,7 @@
         logger.debug(f"Аккаунтинг занял {exec_time:.3f}s, статус: {status}")
 
 
-<<<<<<< HEAD
-async def auth(data: AccountingData) -> Dict:
-=======
 async def auth(data: AuthRequest) -> Dict:
->>>>>>> 66639a0f
     """Авторизация пользователя"""
     start_time = time.time()
     status = "success"
